--- conflicted
+++ resolved
@@ -151,18 +151,13 @@
        This is to work around the spurious bins with low counts near the end of
        histograms produced by the Picoharp 300.
     :type exc_leakage: `bool`
-<<<<<<< HEAD
-    :param exc_leakage: Whether to include leakage of the excitation
-       (modelled by the IRF) in the detection model.
-    :type indep_aniso: `bool`
-    :param indep_aniso: Whether to fit a different rotational
-       coherence time for each curve.
-=======
     :param exc_leakage: Whether to include leakage of the excitation (modelled by
        the IRF) in the detection model.
     :type imbalance: `float` or None
     :param imbalance: Fix detector imbalance factor g
->>>>>>> 91716639
+    :type indep_aniso: `bool`
+    :param indep_aniso: Whether to fit a different rotational
+       coherence time for each curve.
     """
     fit = Fit()
     lag = Argument('t')
@@ -180,15 +175,11 @@
 
     # Parameters for anisotropy model
     r0 = fit.param('r0', initial=0.4)
-<<<<<<< HEAD
-    if not indep_aniso:
-        rate_rot = fit.param('lambda_rot', initial=1/100)
-    imbalance = fit.param('g', initial=1)
-=======
     rate_rot = fit.param('lambda_rot', initial=1/100)
     if imbalance is None:
         imbalance = fit.param('g', initial=1)
->>>>>>> 91716639
+    if not indep_aniso:
+        rate_rot = fit.param('lambda_rot', initial=1/100)
 
     for pair_idx,corr in enumerate(corrs):
         if indep_aniso:
@@ -303,15 +294,12 @@
                         help='Bin width in seconds')
     parser.add_argument('-e', '--exc-leakage', action='store_true',
                         help='Whether to model leakage of excitation into detection channels')
-<<<<<<< HEAD
-    parser.add_argument('-A', '--indep-aniso',
-                        help='Fit against a single global rotational coherence time')
-=======
     parser.add_argument('-J', '--json', type=argparse.FileType('w'),
                         help='JSON output file')
     parser.add_argument('--imbalance', '-g', type=float,
                         help='Fix detector imbalance factor g')
->>>>>>> 91716639
+    parser.add_argument('-A', '--indep-aniso',
+                        help='Fit against a single global rotational coherence time')
     args = parser.parse_args()
 
     corrs = [Aniso(a,b) for a,b in zip(args.corr[::2], args.corr[1::2])]
@@ -340,12 +328,9 @@
 
     res0, res = fit(irfs, corrs, jiffy_ps, period, args.components,
                     periods=args.periods, trim_end=5,
-<<<<<<< HEAD
                     exc_leakage=args.exc_leakage,
+                    imbalance=args.imbalance,
                     indep_aniso=args.indep_aniso)
-=======
-                    exc_leakage=args.exc_leakage, imbalance=args.imbalance)
->>>>>>> 91716639
 
     # Present results
     print
